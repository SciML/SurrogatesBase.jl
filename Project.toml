--- conflicted
+++ resolved
@@ -8,12 +8,9 @@
 StatsBase = "2913bbd2-ae8a-5f71-8c99-4fb6c76f3a91"
 
 [compat]
-<<<<<<< HEAD
+Statistics = "1"
 StatsBase = "0.34"
-=======
-Statistics = "1"
->>>>>>> ed933ef8
-julia = "1"
+julia = "1.10"
 
 [extras]
 Test = "8dfed614-e22c-5e08-85e1-65c5234f0b40"
